--- conflicted
+++ resolved
@@ -746,12 +746,8 @@
     def to_dict(self) -> Dict[str, Any]:
         """Serializes the tournament state to a dictionary."""
         return {
-<<<<<<< HEAD
-            'app_version': APP_VERSION,
-=======
             'name': self.name,
             'players': [p.to_dict() for p in self.players.values()],
->>>>>>> 09f33598
             'num_rounds': self.num_rounds,
             'tiebreak_order': self.tiebreak_order,
             'rounds_pairings_ids': self.rounds_pairings_ids,
@@ -762,32 +758,10 @@
 
     @classmethod
     def from_dict(cls, data: Dict[str, Any]) -> 'Tournament':
-<<<<<<< HEAD
-        players_data = data.get('players', [])
-        if not players_data:
-            # Compatibility: try to load from a simpler list of player dicts if 'players' key is missing
-            # This depends on older save format, assuming it was just a list of player dicts at top level.
-            # For now, assume current format or raise error.
-             raise ValueError("Cannot load tournament: No player data found in 'players' key.")
-
-        players = [Player.from_dict(p_data) for p_data in players_data]
-        num_rounds = data.get('num_rounds', 0)
-        tiebreak_order = data.get('tiebreak_order', list(DEFAULT_TIEBREAK_SORT_ORDER))
-
-        if num_rounds <= 0: # Infer if missing
-             num_rounds = len(data.get('rounds_pairings_ids', [])) or 3 # Default to 3 if nothing else
-             logging.warning(f"Number of rounds not found or invalid, inferred/defaulted to {num_rounds}")
-
-        tournament = cls(players, num_rounds, tiebreak_order)
-        tournament.rounds_pairings_ids = data.get('rounds_pairings_ids', [])
-        tournament.rounds_byes_ids = data.get('rounds_byes_ids', [])
-        tournament.previous_matches = set(frozenset(map(str, pair)) for pair in data.get('previous_matches', [])) # Ensure IDs are str
-
-=======
         """Deserializes a tournament from a dictionary."""
         players = [Player.from_dict(p_data) for p_data in data['players']]
         num_rounds = data['num_rounds']
-        
+
         # Handle legacy files that may not have a name
         name = data.get('name', 'Untitled Tournament')
 
@@ -796,22 +770,16 @@
         tourney.rounds_pairings_ids = [tuple(map(tuple, r)) for r in data.get('rounds_pairings_ids', [])]
         tourney.rounds_byes_ids = data.get('rounds_byes_ids', [])
         tourney.previous_matches = set(frozenset(map(str, pair)) for pair in data.get('previous_matches', [])) # Ensure IDs are str
-        
->>>>>>> 09f33598
+
         # Convert round keys in manual_pairings back to int
         raw_manual_pairings = data.get('manual_pairings', {})
         tourney.manual_pairings = {int(k): v for k, v in raw_manual_pairings.items()}
 
-<<<<<<< HEAD
-        for p in tournament.players.values(): p._opponents_played_cache = []
-        return tournament
-=======
-        for p in tourney.players.values(): p._opponents_played_cache = [] 
+        for p in tourney.players.values(): p._opponents_played_cache = []
         return tourney
->>>>>>> 09f33598
 
 
 # --- GUI Dialogs ---
 # (No changes to PlayerEditDialog, PlayerDetailDialog, SettingsDialog, ManualPairDialog unless behaviorally impacted by core changes)
 # PlayerDetailDialog: Default rating could be None, Player class handles default.
-# SettingsDialog: Tiebreak order changes are reflected.
+# SettingsDialog: Tiebreak order changes are reflected.